name: CI - Lint, Test, and Build

permissions:
  security-events: write
  actions: read
  contents: read

on:
  push:
    branches: ["main", "claude/**"]
  pull_request:
    branches: ["main"]
  workflow_dispatch:

jobs:
  diagnostics:
    name: Diagnostics
    runs-on: ubuntu-latest
    steps:
      - name: Checkout code
        uses: actions/checkout@v4

      - name: Set up Python
        uses: actions/setup-python@v5
        with:
          python-version: '3.11'
          cache: 'pip'

      - name: Install (no extras)
        run: |
          python -m pip install --upgrade pip
          pip install -e .
          pip install -r requirements-dev.txt || true

      - name: Print import traceback
        run: |
          set -e
          python - <<'PY'
<<<<<<< HEAD
          import importlib, traceback, pkgutil
=======
          import importlib, traceback
>>>>>>> 3cff134b
          mods = [
            'wpgen',
            'wpgen.main',
            'wpgen.utils.logger',
            'wpgen.wordpress.wordpress_api',
            'wpgen.utils.theme_validator',
            'wpgen.llm.composite_provider',
          ]
          for m in mods:
            print('\n=== IMPORT', m)
            try:
              importlib.import_module(m)
              print('OK', m)
            except Exception:
              traceback.print_exc()
          PY

      - name: Freeze
        if: failure()
        run: |
          pip freeze | tee pip-freeze.txt

      - name: Upload diagnostic artifacts
        if: failure()
        uses: actions/upload-artifact@v4
        with:
          name: diag-artifacts
          path: pip-freeze.txt

  ci:
    name: CI (Python ${{ matrix.python }})
    needs: diagnostics
    runs-on: ubuntu-latest
    strategy:
      fail-fast: false
      matrix:
        python: ['3.10', '3.11', '3.12']

    steps:
      - name: Checkout code
        uses: actions/checkout@v4

      - name: Set up Python ${{ matrix.python }}
        uses: actions/setup-python@v5
        with:
          python-version: ${{ matrix.python }}
          cache: 'pip'

      - name: Install
        run: |
          python -m pip install --upgrade pip
          pip install -e .
          pip install -r requirements-dev.txt

      - name: Lint
        run: ruff check .

      - name: Test (offline)
        env:
          WPGEN_CHECK_MODELS: '0'
          WPGEN_OFFLINE_TESTS: '1'
          NO_COLOR: '1'
        run: pytest -q --maxfail=1 --disable-warnings

      - name: Build artifact
        run: |
          python -m wpgen --help || true
          python - <<'PY'
          print('artifact placeholder ok')
          PY

      - name: Freeze and logs on failure
        if: failure()
        run: |
          pip freeze | tee pip-freeze.txt
          python -c "import sys, platform; print(platform.platform()); print(sys.version)" | tee py-info.txt

      - name: Upload crash artifacts
        if: failure()
        uses: actions/upload-artifact@v4
        with:
          name: crash-py${{ matrix.python }}
          path: |
            pip-freeze.txt
            py-info.txt

  build:
    name: Build Package
    needs: ci
    runs-on: ubuntu-latest

    steps:
      - name: Checkout code
        uses: actions/checkout@v4

      - name: Set up Python
        uses: actions/setup-python@v5
        with:
          python-version: "3.11"
          cache: 'pip'

      - name: Install dependencies
        run: |
          python -m pip install --upgrade pip
          pip install -e .
          pip install -r requirements-dev.txt

      - name: Test CLI help
        run: |
          python -m wpgen --help

      - name: Build package
        run: |
          pip install build
          python -m build

      - name: Verify package can be imported
        run: |
          python - <<'PY'
          import sys
          print('Testing package build artifact')
          import wpgen
          print(f'✓ wpgen version: {wpgen.__version__}')
          PY

      - name: Upload build artifacts
        uses: actions/upload-artifact@v4
        with:
          name: wpgen-dist
          path: dist/
          retention-days: 30

  security:
    name: Security Scan
    runs-on: ubuntu-latest

    steps:
      - name: Checkout code
        uses: actions/checkout@v4

      - name: Run Trivy vulnerability scanner
        uses: aquasecurity/trivy-action@master
        with:
          scan-type: 'fs'
          scan-ref: '.'
          format: 'sarif'
          output: 'trivy-results.sarif'

      - name: Upload Trivy results
        uses: github/codeql-action/upload-sarif@v3
        if: always()
        with:
          sarif_file: 'trivy-results.sarif'
<|MERGE_RESOLUTION|>--- conflicted
+++ resolved
@@ -36,11 +36,7 @@
         run: |
           set -e
           python - <<'PY'
-<<<<<<< HEAD
           import importlib, traceback, pkgutil
-=======
-          import importlib, traceback
->>>>>>> 3cff134b
           mods = [
             'wpgen',
             'wpgen.main',
