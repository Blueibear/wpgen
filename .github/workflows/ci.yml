name: CI - Lint, Test, and Build

permissions:
  security-events: write
  actions: read
  contents: read

on:
  push:
    branches: ["main", "claude/**"]
  pull_request:
    branches: ["main"]
  workflow_dispatch:

jobs:
  test:
    name: Lint and Test
    runs-on: ${{ matrix.os }}
    strategy:
      matrix:
        os: [ubuntu-latest]
        python-version: ["3.8", "3.9", "3.10", "3.11", "3.12"]

    env:
      WPGEN_CHECK_MODELS: "0"
      WPGEN_OFFLINE_TESTS: "1"
      PYTHONWARNINGS: default
      NO_COLOR: "1"

    steps:
      - name: Checkout code
        uses: actions/checkout@v4

      - name: Set up Python ${{ matrix.python-version }}
        uses: actions/setup-python@v5
        with:
          python-version: ${{ matrix.python-version }}
          cache: 'pip'

      - name: Install dependencies
        run: |
          python -m pip install --upgrade pip
<<<<<<< HEAD
          pip install -e .[dev]
=======
          pip install -e .[dev,git,wp]
>>>>>>> cda9e6aa

      - name: Diagnostics
        run: |
          python -V
          pip --version
          python -c "import sys; print('Python paths:', sys.path[:3])"
          python -c "import wpgen; print('wpgen version:', wpgen.__version__)"
          python - <<'PY'
          import importlib
          modules = ['wpgen', 'wpgen.utils.logger', 'wpgen.llm', 'wpgen.parsers']
          for m in modules:
            try:
              importlib.import_module(m)
              print(f'✓ OK: {m}')
            except Exception as e:
              print(f'✗ FAIL: {m} - {e}')
          PY

      - name: Lint with ruff
        run: |
          ruff check wpgen tests

      - name: Run tests with pytest
        env:
          WPGEN_CHECK_MODELS: "0"
          WPGEN_OFFLINE_TESTS: "1"
          NO_COLOR: "1"
        run: |
          pytest tests/ --maxfail=1 --disable-warnings -q --cov=wpgen --cov-report=term-missing --cov-report=xml

      - name: Upload coverage reports
        uses: codecov/codecov-action@v4
        if: matrix.python-version == '3.11'
        with:
          files: ./coverage.xml
          flags: unittests
          fail_ci_if_error: false

  build:
    name: Build Theme Artifact
    runs-on: ubuntu-latest
    needs: test

    steps:
      - name: Checkout code
        uses: actions/checkout@v4

      - name: Set up Python
        uses: actions/setup-python@v5
        with:
          python-version: "3.11"
          cache: 'pip'

      - name: Install dependencies
        run: |
          python -m pip install --upgrade pip
          pip install -e .[dev]

      - name: Test CLI help
        run: |
          python -m wpgen --help

      - name: Build package
        run: |
          pip install build
          python -m build

      - name: Verify package can be imported
        run: |
          python - <<'PY'
          import sys
          print('Testing package build artifact')
          import wpgen
          print(f'✓ wpgen version: {wpgen.__version__}')
          PY

      - name: Upload build artifacts
        uses: actions/upload-artifact@v4
        with:
          name: wpgen-dist
          path: dist/
          retention-days: 30

  security:
    name: Security Scan
    runs-on: ubuntu-latest

    steps:
      - name: Checkout code
        uses: actions/checkout@v4

      - name: Run Trivy vulnerability scanner
        uses: aquasecurity/trivy-action@master
        with:
          scan-type: 'fs'
          scan-ref: '.'
          format: 'sarif'
          output: 'trivy-results.sarif'

      - name: Upload Trivy results
        uses: github/codeql-action/upload-sarif@v3
        if: always()
        with:
          sarif_file: 'trivy-results.sarif'<|MERGE_RESOLUTION|>--- conflicted
+++ resolved
@@ -40,11 +40,7 @@
       - name: Install dependencies
         run: |
           python -m pip install --upgrade pip
-<<<<<<< HEAD
-          pip install -e .[dev]
-=======
           pip install -e .[dev,git,wp]
->>>>>>> cda9e6aa
 
       - name: Diagnostics
         run: |
@@ -148,4 +144,4 @@
         uses: github/codeql-action/upload-sarif@v3
         if: always()
         with:
-          sarif_file: 'trivy-results.sarif'+          sarif_file: 'trivy-results.sarif'
