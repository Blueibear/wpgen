--- conflicted
+++ resolved
@@ -54,12 +54,7 @@
       - name: Import diagnostics
         run: |
           python - <<'PY'
-<<<<<<< HEAD
-          import importlib
-          import traceback
-=======
           import importlib, traceback
->>>>>>> 2274a21a
           mods = [
             'wpgen',
             'wpgen.utils.logger',
@@ -173,4 +168,4 @@
         uses: github/codeql-action/upload-sarif@v3
         if: always()
         with:
-          sarif_file: 'trivy-results.sarif'+          sarif_file: 'trivy-results.sarif'
