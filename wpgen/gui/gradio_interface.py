"""Gradio-based GUI interface for WPGen.

Provides a user-friendly graphical interface for generating WordPress themes
with support for text prompts, image uploads, and document uploads.
"""

<<<<<<< HEAD
from typing import List, Optional

import gradio as gr
=======
>>>>>>> cda9e6aa
import os
from pathlib import Path

import gradio as gr

from ..generators import WordPressGenerator
from ..github import GitHubIntegration
from ..parsers import PromptParser
from ..utils import FileHandler, get_llm_provider, get_logger, setup_logger
from ..utils.image_analysis import ImageAnalyzer
from ..utils.text_utils import TextProcessor
from ..wordpress import WordPressAPI

logger = get_logger(__name__)

# Monkeypatch Gradio bug: additionalProperties can be boolean
try:
    from gradio_client import utils as gradio_utils
    _original_json_schema_to_python_type = gradio_utils._json_schema_to_python_type

    def _patched_json_schema_to_python_type(schema, defs):
        """Fix: Handle case where schema is a boolean (for additionalProperties)."""
        if isinstance(schema, bool):
            return "dict" if schema else "None"
        return _original_json_schema_to_python_type(schema, defs)

    gradio_utils._json_schema_to_python_type = _patched_json_schema_to_python_type
    logger.info("Applied Gradio schema bug fix at module level")
except Exception as e:
    logger.warning(f"Could not apply Gradio patch at module level: {e}")

def create_gradio_interface(config: dict) -> gr.Blocks:
    log_config = config.get("logging", {})
    setup_logger(
        "wpgen.gui",
        log_file=log_config.get("log_file", "logs/wpgen.log"),
        level=log_config.get("level", "INFO"),
        format_type=log_config.get("format", "text"),
        colored_console=log_config.get("colored_console", True),
        console_output=log_config.get("console_output", True),
    )

    logger.info("Creating Gradio interface")

    file_handler = FileHandler()
    image_analyzer = None
    text_processor = TextProcessor()

    def generate_theme(
        prompt: str,
        image_files: Optional[List] = None,
        text_files: Optional[List] = None,
        push_to_github: bool = False,
        repo_name: str = "",
        deploy_to_wordpress: bool = False,
        # LLM Provider parameters (dual-model for local)
        llm_provider_choice: str = "openai",
        llm_brains_model: str = "",
        llm_brains_base_url: str = "",
        llm_vision_model: str = "",
        llm_vision_base_url: str = "",
        # Guided Mode parameters
        gm_site_name: str = "",
        gm_tagline: str = "",
        gm_goal: str = "inform",
        gm_pages: Optional[List] = None,
        gm_mood: str = "modern-minimal",
        gm_palette: str = "",
        gm_typography: str = "sans",
        gm_layout_header: str = "split",
        gm_layout_hero: str = "image",
        gm_sidebar: str = "none",
        gm_container: str = "full",
        gm_components: Optional[List] = None,
        gm_accessibility: Optional[List] = None,
        gm_integrations: Optional[List] = None,
        gm_perf_lcp: float = 2500,
        # Optional Features parameters
        woo_enabled: bool = False,
        blocks_enabled: Optional[List] = None,
        darkmode_enabled: bool = False,
        preloader_enabled: bool = False,
    ):
        try:
            if not prompt or not prompt.strip():
                return "❌ Error: Please provide a description of your website.", "", ""

            status = "🔀 Starting theme generation...\n"
            yield status, "", ""

            # Check for vision model requirement early (for local providers with images)
            is_local = llm_provider_choice in ["local-lmstudio", "local-ollama"]
            has_images = bool(image_files)

            if is_local and has_images and not llm_vision_model:
                error_msg = (
                    "❌ Error: Vision model required for image analysis\n\n"
                    "You have uploaded images but no vision model is configured.\n\n"
                    "**To fix this:**\n"
                    "1. Set a vision model in the 'LLM Provider' section (e.g., 'Llama-3.2-Vision-11B-Instruct' for LM Studio or 'llama3.2-vision:11b-instruct' for Ollama), OR\n"
                    "2. Remove the uploaded images to use text-only generation\n\n"
                    "Vision models are required for analyzing design references and mockups."
                )
                yield error_msg, "", ""
                return

            # Apply LLM provider overrides from GUI
            config_copy = config.copy()
            if llm_provider_choice:
                if "llm" not in config_copy:
                    config_copy["llm"] = {}
                config_copy["llm"]["provider"] = llm_provider_choice

                # Apply dual-model overrides for local providers
                if is_local:
                    if llm_brains_model:
                        config_copy["llm"]["brains_model"] = llm_brains_model
                    if llm_brains_base_url:
                        config_copy["llm"]["brains_base_url"] = llm_brains_base_url
                    if llm_vision_model:
                        config_copy["llm"]["vision_model"] = llm_vision_model
                    if llm_vision_base_url:
                        config_copy["llm"]["vision_base_url"] = llm_vision_base_url

            status += f"🤖 Initializing AI provider ({llm_provider_choice})...\n"
            if is_local:
                if llm_vision_model:
                    status += f"   ✓ Dual-model: Brains ({llm_brains_model or 'default'}) + Vision ({llm_vision_model})\n"
                else:
                    status += f"   ✓ Brains model: {llm_brains_model or 'default'} (vision disabled)\n"
            yield status, "", ""

            llm_provider = get_llm_provider(config_copy)
            nonlocal image_analyzer
            image_analyzer = ImageAnalyzer(llm_provider)

            status += "📁 Processing uploaded files...\n"
            yield status, "", ""

            # Gradio with type="filepath" returns a list of string paths
            image_paths = image_files or []
            text_paths = text_files or []

            processed_files = file_handler.process_uploads(
                image_files=image_paths if image_paths else None,
                text_files=text_paths if text_paths else None,
            )

            # Check if images were uploaded but failed to process
            if image_paths and not processed_files["images"]:
                logger.warning(f"User uploaded {len(image_paths)} image(s) but none were successfully processed!")
                status += f"⚠️  Warning: {len(image_paths)} uploaded image(s) could not be processed. Generation will continue without image analysis.\n"
                yield status, "", ""

            image_summaries = None
            if processed_files["images"]:
                status += (
                    "🖼️  Analyzing "
                    f"{len(processed_files['images'])} design reference(s) with AI vision...\n"
                )
                yield status, "", ""

                # Use LLM vision for detailed analysis of uploaded images
                try:
                    image_analyses = image_analyzer.batch_analyze_images(
                        processed_files["images"], use_llm=True
                    )
                    image_summaries = image_analyzer.generate_image_summary(image_analyses)
                    status += "  ✓ Extracted design insights: layout, colors, typography, components\n"
                except Exception as e:
                    logger.warning(f"Image analysis failed: {e}")
                    status += f"  ⚠️  Could not analyze images (will use for screenshot only): {str(e)}\n"
                    image_summaries = None

                yield status, "", ""

            text_content = None
            file_descriptions = []
            if text_paths:
                status += f"📄 Processing {len(text_paths)} content file(s)...\n"
                yield status, "", ""

                batch_result = text_processor.batch_process_files(text_paths)
                text_content = batch_result["combined_content"]

                # Create file descriptions for context
                for file_info in batch_result["files"]:
                    metadata = file_info.get("metadata", {})
                    filename = metadata.get("filename", "unknown")
                    summary = file_info.get("summary", "")
                    if summary:
                        file_descriptions.append(f"{filename}: {summary}")
                    else:
                        file_descriptions.append(filename)

                status += f"  ✓ Extracted {batch_result['total_size']} characters from documents\n"
                yield status, "", ""

            if image_summaries or text_content:
                status += "📋 Creating structured context from all inputs...\n"
                yield status, "", ""

                structured_context = text_processor.create_structured_context(
                    user_prompt=prompt,
                    image_summaries=image_summaries,
                    text_content=text_content,
                    file_descriptions=file_descriptions if file_descriptions else None,
                )

                status += "  ✓ Combined user prompt, image analysis, and file content\n"
                yield status, "", ""
            else:
                structured_context = None

            # Build Guided Mode brief if any guided values provided
            guided_brief_md = ""
            if any([gm_site_name, gm_tagline, gm_palette, gm_pages, gm_components]):
                status += "🎯 Applying Guided Mode specifications...\n"
                yield status, "", ""

                # Handle None values from components
                gm_pages = gm_pages or []
                gm_components = gm_components or []
                gm_accessibility = gm_accessibility or []
                gm_integrations = gm_integrations or []
                gm_goal = gm_goal or "inform"
                gm_mood = gm_mood or "modern-minimal"
                gm_typography = gm_typography or "sans"
                gm_layout_header = gm_layout_header or "split"
                gm_layout_hero = gm_layout_hero or "image"
                gm_sidebar = gm_sidebar or "none"
                gm_container = gm_container or "full"
                gm_perf_lcp = gm_perf_lcp or 2500
                colors_list = [c.strip() for c in (gm_palette or "").split(",") if c.strip()]

                guided_brief_md = "## Design Brief (Guided Mode)\n"
                if gm_site_name:
                    guided_brief_md += f"- Site name: {gm_site_name}\n"
                if gm_tagline:
                    guided_brief_md += f"- Tagline: {gm_tagline}\n"
                guided_brief_md += f"- Goal: {gm_goal}\n"
                if gm_pages:
                    guided_brief_md += f"- Pages: {', '.join(gm_pages)}\n"
                guided_brief_md += f"- Mood: {gm_mood}; Typography: {gm_typography}\n"
                if colors_list:
                    guided_brief_md += f"- Colors: {', '.join(colors_list)}\n"
                guided_brief_md += (
                    f"- Layout: header={gm_layout_header}, hero={gm_layout_hero}, "
                    f"sidebar={gm_sidebar}, container={gm_container}\n"
                )
                if gm_components:
                    guided_brief_md += f"- Components: {', '.join(gm_components)}\n"
                if gm_accessibility:
                    guided_brief_md += f"- Accessibility: {', '.join(gm_accessibility)}\n"
                if gm_integrations:
                    guided_brief_md += f"- Integrations: {', '.join(gm_integrations)}\n"
                guided_brief_md += f"- Performance: LCP≤{int(gm_perf_lcp)}ms\n"

                status += "  ✓ Guided specifications added to context\n"
                yield status, "", ""

            # Build Optional Features brief
            blocks_enabled = blocks_enabled or []
            options_brief_md = ""
            if any([woo_enabled, blocks_enabled, darkmode_enabled, preloader_enabled]):
                status += "✨ Adding optional features...\n"
                yield status, "", ""

                options_brief_md = "## Build Options\n"
                options_brief_md += f"- WooCommerce: {woo_enabled}\n"
                options_brief_md += f"- Blocks: {', '.join(blocks_enabled) if blocks_enabled else 'none'}\n"
                options_brief_md += f"- Dark/Light Toggle: {darkmode_enabled}\n"
                options_brief_md += f"- Animated Preloader: {preloader_enabled}\n"
                options_brief_md += "- Smooth Transitions: True (always on)\n"
                options_brief_md += "- Thumb-friendly Mobile Nav: True (always on)\n"

                status += "  ✓ Optional features configured\n"
                yield status, "", ""

            status += "🔍 Analyzing requirements with AI...\n"
            yield status, "", ""

            parser = PromptParser(llm_provider)

            # Combine structured context with guided brief and options
            combined_context = structured_context or ""
            if guided_brief_md:
                combined_context += "\n\n" + guided_brief_md
            if options_brief_md:
                combined_context += "\n\n" + options_brief_md
            combined_context = combined_context if combined_context.strip() else None

            if combined_context or processed_files["images"]:
                # Use the combined context as additional_context
                requirements = parser.parse_multimodal(
                    prompt,
                    images=processed_files["images"] if processed_files["images"] else None,
                    additional_context=combined_context,
                )
            else:
                requirements = parser.parse(prompt)

            status += f"  ✓ Theme: {requirements['theme_display_name']}\n"
            # Ensure features are strings before joining
            features = [str(f) for f in requirements.get('features', [])]
            status += f"  ✓ Features: {', '.join(features[:5])}\n"
            if "design_notes" in requirements and requirements["design_notes"]:
                status += "  ✓ Design insights extracted from images\n"
            yield status, "", ""

            # Generate theme
            status += "🏗️  Generating WordPress theme files"
            if processed_files["images"]:
                status += f" (using {len(processed_files['images'])} design reference(s))"
            status += "...\n"
            yield status, "", ""

            # Add timing warning
            status += "⚠️  This step can take a couple of minutes. Please keep this tab open...\n"
            yield status, "", ""

            output_dir = config.get("output", {}).get("output_dir", "output")
            generator = WordPressGenerator(llm_provider, output_dir, config.get("wordpress", {}))

            # Pass design images to generator for vision-based code generation
            theme_dir = generator.generate(
                requirements,
                images=processed_files["images"] if processed_files["images"] else None,
            )

            status += f"  ✓ Theme generated: {theme_dir}\n"
            yield status, "", ""

            # Ensure all list items are strings for safe display
            features_list = [str(f) for f in requirements.get('features', [])]
            pages_list = [str(p) for p in requirements.get('pages', [])]

            theme_info = f"""## Theme Information

**Name:** {requirements['theme_display_name']}
**Description:** {requirements['description']}
**Color Scheme:** {requirements.get('color_scheme', 'default')}
**Layout:** {requirements.get('layout', 'full-width')}

**Features:**
{chr(10).join(f'- {feature}' for feature in features_list)}

**Page Templates:**
{chr(10).join(f'- {page}' for page in pages_list)}
"""

            if "design_notes" in requirements and requirements["design_notes"]:
                theme_info += f"\n**Design Notes:** {requirements['design_notes']}\n"

            file_tree = generate_file_tree(Path(theme_dir))

            # Push to GitHub if requested
            if push_to_github:
                github_token = os.getenv("GITHUB_TOKEN")
                if not github_token:
                    status += "⚠️  GITHUB_TOKEN not found, skipping GitHub push\n"
                    yield status, theme_info, file_tree
                else:
                    status += "📤 Pushing to GitHub...\n"
                    yield status, theme_info, file_tree

                    try:
                        github = GitHubIntegration(github_token, config.get("github", {}))

                        if not repo_name or not repo_name.strip():
                            repo_name = github.generate_repo_name(requirements["theme_name"])

                        repo_url = github.push_to_github(theme_dir, repo_name, requirements)

                        status += f"  ✓ Pushed to GitHub: {repo_url}\n"
                        theme_info += f"\n**GitHub Repository:** [{repo_name}]({repo_url})\n"
                    except Exception as e:
                        status += f"  ⚠️  GitHub push failed: {str(e)}\n"
                        status += "  ℹ️  Theme was generated successfully and saved locally.\n"
                        logger.error(f"GitHub push failed: {e}")

                    yield status, theme_info, file_tree

            # Deploy to WordPress if requested
            if deploy_to_wordpress:
                wp_config = config.get("wordpress_api", {})

                if not wp_config.get("enabled", False):
                    status += "⚠️  WordPress API not enabled in config.yaml\n"
                    yield status, theme_info, file_tree
                else:
                    # Get WordPress credentials from environment
                    wp_site_url = os.getenv("WP_SITE_URL", wp_config.get("site_url", ""))
                    wp_username = os.getenv("WP_USERNAME", wp_config.get("username", ""))
                    wp_password = os.getenv(
                        "WP_APP_PASSWORD", os.getenv("WP_PASSWORD", wp_config.get("password", ""))
                    )

                    if not all([wp_site_url, wp_username, wp_password]):
                        status += (
                            "⚠️  WordPress credentials not configured. "
                            "Set WP_SITE_URL, WP_USERNAME, and WP_APP_PASSWORD in .env\n"
                        )
                        yield status, theme_info, file_tree
                    else:
                        try:
                            status += "🚀 Deploying to WordPress site...\n"
                            yield status, theme_info, file_tree

                            # Initialize WordPress API
                            wp_api = WordPressAPI(
                                site_url=wp_site_url,
                                username=wp_username,
                                password=wp_password,
                                verify_ssl=wp_config.get("verify_ssl", True),
                                timeout=wp_config.get("timeout", 30),
                            )

                            # Test connection
                            connection_info = wp_api.test_connection()
                            status += (
                                "  ✓ Connected to: "
                                f"{connection_info.get('site_name', 'WordPress Site')}\n"
                            )
                            yield status, theme_info, file_tree

                            # Deploy theme
                            deploy_result = wp_api.deploy_theme(theme_dir)

                            if deploy_result.get("success"):
                                status += (
                                    "  ✓ Theme prepared: " f"{deploy_result.get('zip_path')}\n"
                                )

                                # Add deployment instructions to theme info
                                theme_info += "\n## 📦 WordPress Deployment\n\n"
                                theme_info += "**Status:** Theme packaged successfully\n\n"
                                theme_info += "**Deployment Instructions:**\n"
                                for instruction in deploy_result.get("instructions", []):
                                    theme_info += f"- {instruction}\n"

                                if deploy_result.get("activated"):
                                    status += "  ✓ Theme activated on WordPress site!\n"
                                    theme_info += "\n**Theme Status:** Activated ✅\n"
                                else:
                                    status += (
                                        "  ℹ️  Manual activation required (see instructions)\n"
                                    )

                                # Add site URL to theme info
                                theme_info += (
                                    f"\n**WordPress Site:** [{wp_site_url}]({wp_site_url})\n"
                                )

                                yield status, theme_info, file_tree
                            else:
                                status += "  ⚠️  Deployment prepared (manual upload required)\n"
                                yield status, theme_info, file_tree

                        except Exception as e:
                            logger.error(f"WordPress deployment failed: {str(e)}")
                            status += f"  ❌ WordPress deployment failed: {str(e)}\n"
                            yield status, theme_info, file_tree

            status += "\n✅ **Theme generation complete!**\n"
            yield status, theme_info, file_tree

        except Exception as e:
            error_msg = f"❌ Error: {str(e)}\n"
            logger.error(f"Theme generation failed: {str(e)}")
            yield error_msg, "", ""

    def generate_file_tree(
        path: Path, prefix: str = "", max_depth: int = 3, current_depth: int = 0
    ) -> str:
        """Generate a text representation of the file tree.

        Args:
            path: Path to directory
            prefix: Prefix for tree formatting
            max_depth: Maximum depth to traverse
            current_depth: Current recursion depth

        Returns:
            String representation of file tree
        """
        if current_depth >= max_depth:
            return ""
        tree = ""
        try:
            items = sorted(path.iterdir(), key=lambda x: (not x.is_dir(), x.name))
            for i, item in enumerate(items):
                is_last = i == len(items) - 1
                current_prefix = "└── " if is_last else "├── "
                tree += f"{prefix}{current_prefix}{item.name}\n"
                if item.is_dir() and current_depth < max_depth - 1:
                    extension = "    " if is_last else "│   "
                    tree += generate_file_tree(
                        item, prefix + extension, max_depth, current_depth + 1
                    )
        except PermissionError:
            pass
        return tree

    # Create Gradio interface
    with gr.Blocks(
        title="WPGen - AI WordPress Theme Generator", theme=gr.themes.Soft()
    ) as interface:
        gr.Markdown(
            "\n".join(
                [
                    "# 🎨 WPGen - AI-Powered WordPress Theme Generator",
                    "",
                    (
                        "Generate complete WordPress themes from natural language descriptions, "
                        "design mockups, and content files."
                    ),
                ]
            )
        )

        with gr.Row():
            with gr.Column(scale=2):
                gr.Markdown("### 📝 Describe Your Website")
                gr.Markdown("Provide details about the style, features, and content you want.")

                prompt_input = gr.Textbox(
                    label="Website Description",
                    placeholder=(
                        "Example: Create a dark-themed photography portfolio site with a blog "
                        "and contact form..."
                    ),
                    lines=5,
                    info="Natural language brief describing your brand, pages, layout, colors, and tone. More detail = better results."
                )

                # LLM Provider Selection (optional configuration)
                with gr.Accordion("🤖 LLM Provider (optional)", open=False):
                    gr.Markdown("*Configure which AI provider to use. Defaults to config.yaml settings.*")

                    llm_provider_dropdown = gr.Dropdown(
                        label="Provider",
                        choices=["openai", "anthropic", "local-lmstudio", "local-ollama"],
                        value=config.get("llm", {}).get("provider", "openai"),
                        info="Choose cloud (OpenAI/Anthropic) or local (LM Studio/Ollama). Local options require running local servers."
                    )

                    # Dual-model fields for local providers (brains + vision)
                    with gr.Group(visible=False) as local_models_group:
                        gr.Markdown("**Dual-Model Configuration: Brains (text) + Vision (images)**")

                        with gr.Row():
                            llm_brains_model = gr.Textbox(
                                label="Brains Model",
                                placeholder="Meta-Llama-3.1-8B-Instruct",
                                info="Text-only reasoning model for prompt analysis and code generation without images."
                            )
                            llm_brains_base_url = gr.Textbox(
                                label="Brains Base URL",
                                placeholder="http://localhost:1234/v1",
                                info="OpenAI-compatible endpoint for the brains model (LM Studio: 1234, Ollama: 11434)."
                            )

                        with gr.Row():
                            llm_vision_model = gr.Textbox(
                                label="Vision Model (optional)",
                                placeholder="Llama-3.2-Vision-11B-Instruct",
                                info="Image-capable model for design analysis. REQUIRED if uploading images. Leave empty to disable vision."
                            )
                            llm_vision_base_url = gr.Textbox(
                                label="Vision Base URL",
                                placeholder="http://localhost:1234/v1",
                                info="OpenAI-compatible endpoint for vision model. Can be same server as brains."
                            )

                    # Show/hide dual-model fields based on provider selection
                    def update_provider_fields(provider):
                        is_local = provider in ["local-lmstudio", "local-ollama"]

                        # Set default placeholders based on provider
                        if provider == "local-lmstudio":
                            brains_model_ph = "Meta-Llama-3.1-8B-Instruct"
                            brains_url_ph = "http://localhost:1234/v1"
                            vision_model_ph = "Llama-3.2-Vision-11B-Instruct"
                            vision_url_ph = "http://localhost:1234/v1"
                        elif provider == "local-ollama":
                            brains_model_ph = "llama3.1:8b-instruct"
                            brains_url_ph = "http://localhost:11434/v1"
                            vision_model_ph = "llama3.2-vision:11b-instruct"
                            vision_url_ph = "http://localhost:11434/v1"
                        else:
                            brains_model_ph = ""
                            brains_url_ph = ""
                            vision_model_ph = ""
                            vision_url_ph = ""

                        return (
                            gr.update(visible=is_local),
                            gr.update(placeholder=brains_model_ph),
                            gr.update(placeholder=brains_url_ph),
                            gr.update(placeholder=vision_model_ph),
                            gr.update(placeholder=vision_url_ph),
                        )

                    llm_provider_dropdown.change(
                        fn=update_provider_fields,
                        inputs=[llm_provider_dropdown],
                        outputs=[
                            local_models_group,
                            llm_brains_model,
                            llm_brains_base_url,
                            llm_vision_model,
                            llm_vision_base_url,
                        ]
                    )

                # Guided Mode (optional structured inputs)
                with gr.Accordion("🎯 Guided Mode (optional)", open=False):
                    gr.Markdown("*Provide structured details for more consistent theme output*")

                    with gr.Row():
                        gm_site_name = gr.Textbox(
                            label="Site name",
                            placeholder="e.g., Finch Studio",
                            info="Your brand or site name. Used in theme metadata and templates."
                        )
                        gm_tagline = gr.Textbox(
                            label="Tagline",
                            placeholder="Short tagline",
                            info="One-line description or slogan. Appears in header/hero sections."
                        )

                    gm_goal = gr.Dropdown(
                        label="Primary goal",
                        choices=["inform", "convert", "sell"],
                        value="inform",
                        info="Site purpose: inform (blog/magazine), convert (lead gen/services), sell (e-commerce)."
                    )

                    gm_pages = gr.CheckboxGroup(
                        label="Top-level pages",
                        choices=["Home", "About", "Blog", "Contact", "Services", "Shop", "Portfolio", "FAQ"],
                        info="Select which top-level page templates to generate. Creates navigation structure."
                    )

                    with gr.Row():
                        gm_mood = gr.Dropdown(
                            label="Mood",
                            choices=["modern-minimal", "playful", "brutalist", "elegant"],
                            value="modern-minimal",
                            info="Visual style: modern-minimal (clean), playful (fun), brutalist (bold), elegant (refined)."
                        )
                        gm_typography = gr.Dropdown(
                            label="Typography",
                            choices=["sans", "serif", "mono"],
                            value="sans",
                            info="Font style: sans (clean, modern), serif (traditional, readable), mono (tech, code)."
                        )

                    gm_palette = gr.Textbox(
                        label="Primary colors (hex, comma-separated)",
                        placeholder="#0f172a, #f59e0b",
                        info="Brand colors as hex codes (e.g., #0f172a, #f59e0b). Generates CSS custom properties."
                    )

                    with gr.Row():
                        gm_layout_header = gr.Dropdown(
                            label="Header",
                            choices=["centered", "split", "stacked"],
                            value="split",
                            info="Header layout: centered (logo+nav center), split (logo left/nav right), stacked (vertical)."
                        )
                        gm_layout_hero = gr.Dropdown(
                            label="Hero",
                            choices=["image", "video", "text"],
                            value="image",
                            info="Hero section style: image (background image), video (background video), text (text-only)."
                        )

                    with gr.Row():
                        gm_sidebar = gr.Dropdown(
                            label="Sidebar",
                            choices=["none", "left", "right"],
                            value="none",
                            info="Sidebar position: none (full-width), left (sidebar left), right (sidebar right)."
                        )
                        gm_container = gr.Dropdown(
                            label="Container width",
                            choices=["boxed", "full"],
                            value="full",
                            info="Content width: boxed (max-width container), full (edge-to-edge)."
                        )

                    gm_components = gr.CheckboxGroup(
                        label="Components",
                        choices=["blog", "cards", "gallery", "testimonials", "pricing", "faq", "contact_form", "newsletter", "cta", "breadcrumbs"],
                        info="UI components to include: blog posts, card grids, image galleries, testimonials, pricing tables, etc."
                    )

                    gm_accessibility = gr.CheckboxGroup(
                        label="Accessibility",
                        choices=["keyboard", "high-contrast", "reduced-motion"],
                        info="A11y features: keyboard nav (focus states), high-contrast (WCAG AA), reduced-motion (respects prefers-reduced-motion)."
                    )

                    gm_integrations = gr.CheckboxGroup(
                        label="Integrations",
                        choices=["woocommerce", "seo", "analytics", "newsletter"],
                        info="Third-party integrations: WooCommerce, SEO meta tags, analytics scripts, newsletter signup forms."
                    )

                    gm_perf_lcp = gr.Slider(
                        label="LCP target (ms)",
                        minimum=1500,
                        maximum=5000,
                        step=100,
                        value=2500,
                        info="Largest Contentful Paint target in milliseconds. Lower = faster perceived load. Affects asset loading strategy."
                    )

                with gr.Accordion("✨ Optional Features", open=False):
                    gr.Markdown("*Add advanced features to your theme*")

                    woo_checkbox = gr.Checkbox(
                        label="WooCommerce support & styling",
                        value=False,
                        info="Adds WooCommerce templates, product loop styles, and shop page support. Safe even if WooCommerce isn't installed."
                    )

                    blocks_checkboxgroup = gr.CheckboxGroup(
                        label="Custom Gutenberg blocks",
                        choices=["featured_products", "lifestyle_image", "promo_banner"],
                        value=[],
                        info="Custom Gutenberg blocks: featured_products (product showcase), lifestyle_image (image+overlay), promo_banner (CTA banner)."
                    )

                    darkmode_checkbox = gr.Checkbox(
                        label="Light/Dark mode toggle",
                        value=False,
                        info="Floating toggle button with localStorage persistence and prefers-color-scheme support. Switches between light/dark themes."
                    )

                    preloader_checkbox = gr.Checkbox(
                        label="Animated loading logo (preloader)",
                        value=False,
                        info="Smooth page preloader with spinner. Auto-hides after load with 3-second max timeout."
                    )

                    gr.Markdown("*Note: Smooth page transitions and mobile-friendly navigation are always included.*")

                gr.Markdown("### 🖼️ Upload Design References (Optional)")
                gr.Markdown(
                    "Upload images (.png, .jpg) to guide the theme's visual design."
                )
                image_upload = gr.File(
                    label="Images",
                    file_types=["image"],
                    file_count="multiple",
                    type="filepath"
                )

                gr.Markdown("### 📄 Upload Content Files (Optional)")
                gr.Markdown(
                    "Upload text files (.txt, .md, .pdf) with site content or requirements."
                )
                text_upload = gr.File(
                    label="Documents",
                    file_types=[".txt", ".md", ".pdf"],
                    file_count="multiple",
                    type="filepath"
                )

                gr.Markdown("### ⚙️ Generation Options")
                gr.Markdown(
                    "Automatically create a repository and deploy to WordPress if desired."
                )

                with gr.Row():
                    push_checkbox = gr.Checkbox(
                        label="Push to GitHub",
                        value=True,
                        info="Automatically create GitHub repository and push generated theme. Requires GITHUB_TOKEN in .env."
                    )

                    deploy_wp_checkbox = gr.Checkbox(
                        label="Deploy to WordPress",
                        value=False,
                        info="Package and prepare theme for WordPress deployment. Requires WordPress credentials in .env."
                    )

                repo_input = gr.Textbox(
                    label="Repository Name (Optional)",
                    placeholder="Leave empty for auto-generated name",
                    info="Custom GitHub repository name. Leave blank for auto-generated (e.g., wp-theme-name-20250103)."
                )
                gr.Markdown(
                    "Enter a custom repository name or leave blank for an automatic choice."
                )

                generate_btn = gr.Button(
                    "🚀 Generate WordPress Theme",
                    variant="primary",
                    size="lg",
                )

            with gr.Column(scale=2):
                gr.Markdown("### 📊 Generation Status")
                status_output = gr.Textbox(
                    label="Status", lines=15, max_lines=20, interactive=False
                )

                gr.Markdown("### ℹ️ Theme Information")
                theme_info_output = gr.Markdown()

                gr.Markdown("### 📁 Generated Files")
                file_tree_output = gr.Code(
                    label="File Structure", lines=15
                )

        gr.Markdown(
            """
        ---
        ### 💡 Tips

        - **Be Specific**: Include details about colors, layout preferences, and features
        - **Use Images**: Upload design mockups or inspiration images for better results
        - **Add Context**: Upload documents with site content or detailed requirements
        - **GitHub Integration**: Make sure `GITHUB_TOKEN` is set in your `.env` file

        ### 📚 Example Prompts

        - "Create a dark-themed photography portfolio with a masonry gallery layout"
        - "Build a modern corporate website with services section, team page, and testimonials"
        - "Design a minimal blog theme with clean typography and sidebar widgets"
        - "Make an e-commerce theme with WooCommerce support and product showcases"
        """
        )

        # Connect the generate button
        generate_btn.click(
            fn=generate_theme,
            inputs=[
                prompt_input,
                image_upload,
                text_upload,
                push_checkbox,
                repo_input,
                deploy_wp_checkbox,
                # LLM Provider inputs (dual-model)
                llm_provider_dropdown,
                llm_brains_model,
                llm_brains_base_url,
                llm_vision_model,
                llm_vision_base_url,
                # Guided Mode inputs
                gm_site_name,
                gm_tagline,
                gm_goal,
                gm_pages,
                gm_mood,
                gm_palette,
                gm_typography,
                gm_layout_header,
                gm_layout_hero,
                gm_sidebar,
                gm_container,
                gm_components,
                gm_accessibility,
                gm_integrations,
                gm_perf_lcp,
                # Optional Features inputs
                woo_checkbox,
                blocks_checkboxgroup,
                darkmode_checkbox,
                preloader_checkbox,
            ],
            outputs=[status_output, theme_info_output, file_tree_output],
        )

    return interface


def launch_gui(
    config: dict, share: bool = False, server_name: str = "0.0.0.0", server_port: int = 7860
):
    """Launch the Gradio GUI interface.

    Args:
        config: Configuration dictionary
        share: Whether to create a public share link
        server_name: Server hostname
        server_port: Server port

    Returns:
        Gradio app instance
    """
    interface = create_gradio_interface(config)
    logger.info(f"Launching Gradio interface on {server_name}:{server_port}")
    interface.launch(share=share, server_name=server_name, server_port=server_port, show_error=True)
    return interface

<|MERGE_RESOLUTION|>--- conflicted
+++ resolved
@@ -4,12 +4,7 @@
 with support for text prompts, image uploads, and document uploads.
 """
 
-<<<<<<< HEAD
 from typing import List, Optional
-
-import gradio as gr
-=======
->>>>>>> cda9e6aa
 import os
 from pathlib import Path
 
