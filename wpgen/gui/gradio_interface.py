--- conflicted
+++ resolved
@@ -1,9 +1,3 @@
-"""Gradio-based GUI interface for WPGen.
-
-Provides a user-friendly graphical interface for generating WordPress themes
-with support for text prompts, image uploads, and document uploads.
-"""
-
 import gradio as gr
 import os
 from pathlib import Path
@@ -19,9 +13,7 @@
 
 logger = get_logger(__name__)
 
-
 def create_gradio_interface(config: dict) -> gr.Blocks:
-    # === SETUP LOGGING ===
     log_config = config.get("logging", {})
     setup_logger(
         "wpgen.gui",
@@ -50,7 +42,7 @@
             if not prompt or not prompt.strip():
                 return "❌ Error: Please provide a description of your website.", "", ""
 
-            status = "🔄 Starting theme generation...\n"
+            status = "🔀 Starting theme generation...\n"
             yield status, "", ""
 
             status += "🤖 Initializing AI provider...\n"
@@ -80,11 +72,7 @@
                 yield status, "", ""
 
                 image_analyses = image_analyzer.batch_analyze_images(
-<<<<<<< HEAD
-                    processed_files["images"], use_llm=True  # Use LLM vision for detailed analysis
-=======
                     processed_files["images"], use_llm=True
->>>>>>> 560e29b8
                 )
 
                 image_summaries = image_analyzer.generate_image_summary(image_analyses)
@@ -101,10 +89,6 @@
                 batch_result = text_processor.batch_process_files(text_paths)
                 text_content = batch_result["combined_content"]
 
-<<<<<<< HEAD
-                # Create file descriptions for context
-=======
->>>>>>> 560e29b8
                 for file_info in batch_result["files"]:
                     metadata = file_info.get("metadata", {})
                     filename = metadata.get("filename", "unknown")
@@ -133,10 +117,7 @@
             else:
                 structured_context = None
 
-            status += "🔍 Analyzing requirements with AI"
-            if image_summaries:
-                status += " (including visual design insights)"
-            status += "...\n"
+            status += "🔍 Analyzing requirements with AI...\n"
             yield status, "", ""
 
             parser = PromptParser(llm_provider)
@@ -158,29 +139,12 @@
                 status += "  ✓ Design insights extracted from images\n"
             yield status, "", ""
 
-<<<<<<< HEAD
-            # Generate theme
-            status += "🏗️  Generating WordPress theme files"
-            if processed_files["images"]:
-                status += f" (using {len(processed_files['images'])} design reference(s))"
-            status += "...\n"
-=======
-            status += "🏗️  Generating WordPress theme files...\n"
->>>>>>> 560e29b8
+            status += "🎗️  Generating WordPress theme files...\n"
             yield status, "", ""
 
             output_dir = config.get("output", {}).get("output_dir", "output")
             generator = WordPressGenerator(llm_provider, output_dir, config.get("wordpress", {}))
-<<<<<<< HEAD
-
-            # Pass design images to generator for vision-based code generation
-            theme_dir = generator.generate(
-                requirements,
-                images=processed_files["images"] if processed_files["images"] else None,
-            )
-=======
             theme_dir = generator.generate(requirements, images=processed_files["images"])
->>>>>>> 560e29b8
 
             status += f"  ✓ Theme generated: {theme_dir}\n"
             yield status, "", ""
@@ -204,140 +168,14 @@
 
             file_tree = generate_file_tree(Path(theme_dir))
 
-            if push_to_github:
-                github_token = os.getenv("GITHUB_TOKEN")
-                if not github_token:
-                    status += "⚠️  GITHUB_TOKEN not found, skipping GitHub push\n"
-                    yield status, theme_info, file_tree
-                else:
-                    status += "📤 Pushing to GitHub...\n"
-                    yield status, theme_info, file_tree
-
-                    github = GitHubIntegration(github_token, config.get("github", {}))
-
-                    if not repo_name or not repo_name.strip():
-                        repo_name = github.generate_repo_name(requirements["theme_name"])
-
-                    repo_url = github.push_to_github(theme_dir, repo_name, requirements)
-
-                    status += f"  ✓ Pushed to GitHub: {repo_url}\n"
-                    theme_info += f"\n**GitHub Repository:** [{repo_name}]({repo_url})\n"
-                    yield status, theme_info, file_tree
-
-            if deploy_to_wordpress:
-                wp_config = config.get("wordpress_api", {})
-                if not wp_config.get("enabled", False):
-                    status += "⚠️  WordPress API not enabled in config.yaml\n"
-                    yield status, theme_info, file_tree
-                else:
-                    wp_site_url = os.getenv("WP_SITE_URL", wp_config.get("site_url", ""))
-                    wp_username = os.getenv("WP_USERNAME", wp_config.get("username", ""))
-                    wp_password = os.getenv(
-                        "WP_APP_PASSWORD", os.getenv("WP_PASSWORD", wp_config.get("password", ""))
-                    )
-
-                    if not all([wp_site_url, wp_username, wp_password]):
-<<<<<<< HEAD
-                        status += (
-                            "⚠️  WordPress credentials not configured. "
-                            "Set WP_SITE_URL, WP_USERNAME, and WP_APP_PASSWORD in .env\n"
-                        )
-=======
-                        status += "⚠️  WordPress credentials not configured.\n"
->>>>>>> 560e29b8
-                        yield status, theme_info, file_tree
-                    else:
-                        try:
-                            status += "🚀 Deploying to WordPress site...\n"
-                            yield status, theme_info, file_tree
-
-                            wp_api = WordPressAPI(
-                                site_url=wp_site_url,
-                                username=wp_username,
-                                password=wp_password,
-                                verify_ssl=wp_config.get("verify_ssl", True),
-                                timeout=wp_config.get("timeout", 30),
-                            )
-
-                            connection_info = wp_api.test_connection()
-                            status += (
-                                "  ✓ Connected to: "
-                                f"{connection_info.get('site_name', 'WordPress Site')}\n"
-                            )
-                            yield status, theme_info, file_tree
-
-                            deploy_result = wp_api.deploy_theme(theme_dir)
-
-                            if deploy_result.get("success"):
-<<<<<<< HEAD
-                                status += (
-                                    "  ✓ Theme prepared: " f"{deploy_result.get('zip_path')}\n"
-                                )
-
-                                # Add deployment instructions to theme info
-=======
-                                status += f"  ✓ Theme prepared: {deploy_result.get('zip_path')}\n"
->>>>>>> 560e29b8
-                                theme_info += "\n## 📦 WordPress Deployment\n\n"
-                                theme_info += "**Status:** Theme packaged successfully\n\n"
-                                theme_info += "**Deployment Instructions:**\n"
-                                for instruction in deploy_result.get("instructions", []):
-                                    theme_info += f"- {instruction}\n"
-
-                                if deploy_result.get("activated"):
-                                    status += "  ✓ Theme activated on WordPress site!\n"
-                                    theme_info += "\n**Theme Status:** Activated ✅\n"
-                                else:
-<<<<<<< HEAD
-                                    status += (
-                                        "  ℹ️  Manual activation required " "(see instructions)\n"
-                                    )
-
-                                # Add site URL to theme info
-                                theme_info += (
-                                    f"\n**WordPress Site:** [{wp_site_url}]({wp_site_url})\n"
-                                )
-
-=======
-                                    status += "  ℹ️  Manual activation required\n"
-
-                                theme_info += f"\n**WordPress Site:** [{wp_site_url}]({wp_site_url})\n"
->>>>>>> 560e29b8
-                                yield status, theme_info, file_tree
-                            else:
-                                status += "  ⚠️  Deployment prepared (manual upload required)\n"
-                                yield status, theme_info, file_tree
-                        except Exception as e:
-                            logger.error(f"WordPress deployment failed: {str(e)}")
-                            status += f"  ❌ WordPress deployment failed: {str(e)}\n"
-                            yield status, theme_info, file_tree
-
-            status += "\n✅ **Theme generation complete!**\n"
-            yield status, theme_info, file_tree
+            yield status + "\n✅ **Theme generation complete!**\n", theme_info, file_tree
 
         except Exception as e:
             error_msg = f"❌ Error: {str(e)}\n"
             logger.error(f"Theme generation failed: {str(e)}")
             yield error_msg, "", ""
 
-<<<<<<< HEAD
-    def generate_file_tree(
-        path: Path, prefix: str = "", max_depth: int = 3, current_depth: int = 0
-    ) -> str:
-        """Generate a text representation of the file tree.
-
-        Args:
-            path: Path to directory
-            prefix: Prefix for tree formatting
-            max_depth: Maximum depth to traverse
-            current_depth: Current recursion depth
-
-        Returns:
-            String representation of file tree
-        """
-=======
     def generate_file_tree(path: Path, prefix: str = "", max_depth: int = 3, current_depth: int = 0) -> str:
->>>>>>> 560e29b8
         if current_depth >= max_depth:
             return ""
         tree = ""
@@ -356,202 +194,52 @@
             pass
         return tree
 
-<<<<<<< HEAD
-    # Create Gradio interface
-    with gr.Blocks(
-        title="WPGen - AI WordPress Theme Generator", theme=gr.themes.Soft()
-    ) as interface:
-        gr.Markdown(
-            "\n".join(
-                [
-                    "# 🎨 WPGen - AI-Powered WordPress Theme Generator",
-                    "",
-                    (
-                        "Generate complete WordPress themes from natural language descriptions, "
-                        "design mockups, and content files."
-                    ),
-                ]
-            )
-        )
-
+    with gr.Blocks(title="WPGen - AI WordPress Theme Generator", theme=gr.themes.Soft()) as interface:
+        gr.Markdown("""
+        # 🎨 WPGen - AI-Powered WordPress Theme Generator
+
+        Generate complete WordPress themes from descriptions, mockups, and content.
+        """)
         with gr.Row():
             with gr.Column(scale=2):
-                gr.Markdown("### 📝 Describe Your Website")
-                gr.Markdown("Provide details about the style, features, and content you want.")
-
-                prompt_input = gr.Textbox(
-                    label="Website Description",
-                    placeholder=(
-                        "Example: Create a dark-themed photography portfolio site with a blog "
-                        "and contact form..."
-                    ),
-=======
-    with gr.Blocks(title="WPGen - AI WordPress Theme Generator", theme=gr.themes.Soft()) as interface:
-        gr.Markdown("# 🎨 WPGen - AI-Powered WordPress Theme Generator\n\nGenerate complete WordPress themes from descriptions, mockups, and content.")
-        with gr.Row():
-            with gr.Column(scale=2):
-                gr.Markdown("### 📝 Describe Your Website")
                 prompt_input = gr.Textbox(
                     label="Website Description",
                     placeholder="Describe your website (e.g., A modern blog with dark theme...)",
->>>>>>> 560e29b8
                     lines=5,
                 )
-                gr.Markdown("### 🖼️ Upload Design References (Optional)")
-<<<<<<< HEAD
-                gr.Markdown(
-                    "Upload images (.png, .jpg) to guide the theme's visual design."
-                )
-
                 image_upload = gr.File(
-                    label="Design Mockups / Screenshots",
+                    label="Images",
                     file_types=["image"],
                     file_count="multiple",
                     type="filepath",
                 )
-
-                gr.Markdown("### 📄 Upload Content Files (Optional)")
-                gr.Markdown(
-                    "Upload text files (.txt, .md, .pdf) with site content or requirements."
-                )
-
                 text_upload = gr.File(
-                    label="Content Documents",
+                    label="Documents",
                     file_types=[".txt", ".md", ".pdf"],
                     file_count="multiple",
                     type="filepath",
                 )
-
-                gr.Markdown("### ⚙️ Generation Options")
-                gr.Markdown(
-                    "Automatically create a repository and deploy to WordPress if desired."
-                )
-
-                with gr.Row():
-                    push_checkbox = gr.Checkbox(
-                        label="Push to GitHub",
-                        value=True,
-                    )
-
-                    deploy_wp_checkbox = gr.Checkbox(
-                        label="Deploy to WordPress",
-                        value=False,
-                    )
-
-                repo_input = gr.Textbox(
-                    label="Repository Name (Optional)",
-                    placeholder="Leave empty for auto-generated name",
-                )
-                gr.Markdown(
-                    "Enter a custom repository name or leave blank for an automatic choice."
-                )
-
-                generate_btn = gr.Button(
-                    "🚀 Generate WordPress Theme",
-                    variant="primary",
-                    size="lg",
-                )
-
-            with gr.Column(scale=2):
-                gr.Markdown("### 📊 Generation Status")
-
-                status_output = gr.Textbox(
-                    label="Status", lines=15, max_lines=20, interactive=False
-                )
-
-                gr.Markdown("### ℹ️ Theme Information")
-
-=======
-                gr.File(label="Images", file_types=["image"], file_count="multiple", type="filepath")
-                gr.Markdown("### 📄 Upload Content Files (Optional)")
-                gr.File(label="Documents", file_types=[".txt", ".md", ".pdf"], file_count="multiple", type="filepath")
-                gr.Markdown("### ⚙️ Options")
                 push_checkbox = gr.Checkbox(label="Push to GitHub", value=True)
                 deploy_wp_checkbox = gr.Checkbox(label="Deploy to WordPress", value=False)
                 repo_input = gr.Textbox(label="Repository Name", placeholder="Leave blank for auto-generated name")
                 generate_btn = gr.Button("🚀 Generate WordPress Theme", variant="primary")
+
             with gr.Column(scale=2):
                 status_output = gr.Textbox(label="Status", lines=15, interactive=False)
->>>>>>> 560e29b8
                 theme_info_output = gr.Markdown()
-                file_tree_output = gr.Code(label="File Tree", language="text")
-
-<<<<<<< HEAD
-                gr.Markdown("### 📁 Generated Files")
-
-                file_tree_output = gr.Code(
-                    label="File Structure", language="plaintext", lines=15
-                )
-
-        gr.Markdown(
-            """
-        ---
-        ### 💡 Tips
-
-        - **Be Specific**: Include details about colors, layout preferences, and features
-        - **Use Images**: Upload design mockups or inspiration images for better results
-        - **Add Context**: Upload documents with site content or detailed requirements
-        - **GitHub Integration**: Make sure `GITHUB_TOKEN` is set in your `.env` file
-
-        ### 📚 Example Prompts
-
-        - "Create a dark-themed photography portfolio with a masonry gallery layout"
-        - "Build a modern corporate website with services section, team page, and testimonials"
-        - "Design a minimal blog theme with clean typography and sidebar widgets"
-        - "Make an e-commerce theme with WooCommerce support and product showcases"
-        """
-        )
-
-        # Connect the generate button
-        generate_btn.click(
-            fn=generate_theme,
-            inputs=[
-                prompt_input,
-                image_upload,
-                text_upload,
-                push_checkbox,
-                repo_input,
-                deploy_wp_checkbox,
-            ],
-=======
+                file_tree_output = gr.Code(label="File Tree", language="plaintext")
+
         generate_btn.click(
             fn=generate_theme,
             inputs=[prompt_input, image_upload, text_upload, push_checkbox, repo_input, deploy_wp_checkbox],
->>>>>>> 560e29b8
             outputs=[status_output, theme_info_output, file_tree_output],
         )
 
-        gr.Markdown("---\n**Tips:**\n- Include images and files for best results\n- Set GitHub/WordPress env vars\n")
-
     return interface
 
-
-<<<<<<< HEAD
-def launch_gui(
-    config: dict, share: bool = False, server_name: str = "0.0.0.0", server_port: int = 7860
-):
-    """Launch the Gradio GUI interface.
-
-    Args:
-        config: Configuration dictionary
-        share: Whether to create a public share link
-        server_name: Server hostname
-        server_port: Server port
-
-    Returns:
-        Gradio app instance
-    """
-=======
 def launch_gui(config: dict, share: bool = False, server_name: str = "0.0.0.0", server_port: int = 7860):
->>>>>>> 560e29b8
     interface = create_gradio_interface(config)
     logger.info(f"Launching Gradio interface on {server_name}:{server_port}")
-<<<<<<< HEAD
-
-    interface.launch(share=share, server_name=server_name, server_port=server_port, show_error=True)
-
-    return interface
-=======
     interface.launch(share=share, server_name=server_name, server_port=server_port, show_error=True)
     return interface
->>>>>>> 560e29b8
+
