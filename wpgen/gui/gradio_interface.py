<<<<<<< HEAD
"""Gradio-based GUI interface for WPGen.

Provides a user-friendly graphical interface for generating WordPress themes
with support for text prompts, image uploads, and document uploads.
"""

=======
>>>>>>> 1cc6658c
import gradio as gr
import os
from pathlib import Path
from typing import List, Optional, Tuple

from ..parsers import PromptParser
from ..generators import WordPressGenerator
from ..github import GitHubIntegration
from ..wordpress import WordPressAPI
from ..utils import setup_logger, get_logger, get_llm_provider, FileHandler
from ..utils.image_analysis import ImageAnalyzer
from ..utils.text_utils import TextProcessor

logger = get_logger(__name__)

def create_gradio_interface(config: dict) -> gr.Blocks:
    log_config = config.get("logging", {})
    setup_logger(
        "wpgen.gui",
        log_file=log_config.get("log_file", "logs/wpgen.log"),
        level=log_config.get("level", "INFO"),
        format_type=log_config.get("format", "text"),
        colored_console=log_config.get("colored_console", True),
        console_output=log_config.get("console_output", True),
    )

    logger.info("Creating Gradio interface")

    file_handler = FileHandler()
    image_analyzer = None
    text_processor = TextProcessor()

    def generate_theme(
        prompt: str,
        image_files: Optional[List] = None,
        text_files: Optional[List] = None,
        push_to_github: bool = False,
        repo_name: str = "",
        deploy_to_wordpress: bool = False,
    ) -> Tuple[str, str, str]:
        try:
            if not prompt or not prompt.strip():
                return "❌ Error: Please provide a description of your website.", "", ""

            status = "🔀 Starting theme generation...\n"
            yield status, "", ""

            status += "🤖 Initializing AI provider...\n"
            yield status, "", ""

            llm_provider = get_llm_provider(config)
            nonlocal image_analyzer
            image_analyzer = ImageAnalyzer(llm_provider)

            status += "📁 Processing uploaded files...\n"
            yield status, "", ""

            # Gradio with type="filepath" returns a list of string paths
            image_paths = image_files or []
            text_paths = text_files or []

            processed_files = file_handler.process_uploads(
                image_files=image_paths if image_paths else None,
                text_files=text_paths if text_paths else None,
            )

            image_summaries = None
            if processed_files["images"]:
                status += (
                    "🖼️  Analyzing "
                    f"{len(processed_files['images'])} design reference(s) with AI vision...\n"
                )
                yield status, "", ""

<<<<<<< HEAD
                # Perform detailed image analysis for each image
                # Use LLM vision for detailed analysis of uploaded images
                image_analyses = image_analyzer.batch_analyze_images(
                    processed_files["images"], use_llm=True
=======
                image_analyses = image_analyzer.batch_analyze_images(
                    processed_files["images"], use_llm=True  # Use LLM vision for detailed analysis
>>>>>>> 1cc6658c
                )

                image_summaries = image_analyzer.generate_image_summary(image_analyses)

                status += "  ✓ Extracted design insights: layout, colors, typography, components\n"
                yield status, "", ""

            text_content = None
            file_descriptions = []
            if text_paths:
                status += f"📄 Processing {len(text_paths)} content file(s)...\n"
                yield status, "", ""

                batch_result = text_processor.batch_process_files(text_paths)
                text_content = batch_result["combined_content"]

                # Create file descriptions for context
                for file_info in batch_result["files"]:
                    metadata = file_info.get("metadata", {})
                    filename = metadata.get("filename", "unknown")
                    summary = file_info.get("summary", "")
                    if summary:
                        file_descriptions.append(f"{filename}: {summary}")
                    else:
                        file_descriptions.append(filename)

                status += f"  ✓ Extracted {batch_result['total_size']} characters from documents\n"
                yield status, "", ""

            if image_summaries or text_content:
                status += "📋 Creating structured context from all inputs...\n"
                yield status, "", ""

                structured_context = text_processor.create_structured_context(
                    user_prompt=prompt,
                    image_summaries=image_summaries,
                    text_content=text_content,
                    file_descriptions=file_descriptions if file_descriptions else None,
                )

                status += "  ✓ Combined user prompt, image analysis, and file content\n"
                yield status, "", ""
            else:
                structured_context = None

            status += "🔍 Analyzing requirements with AI...\n"
            yield status, "", ""

            parser = PromptParser(llm_provider)

            if structured_context:
                # Use the structured context as additional_context
                requirements = parser.parse_multimodal(
                    prompt,
                    images=processed_files["images"] if processed_files["images"] else None,
                    additional_context=structured_context,
                )
            elif processed_files["images"]:
                requirements = parser.parse_multimodal(prompt, images=processed_files["images"])
            else:
                requirements = parser.parse(prompt)

            status += f"  ✓ Theme: {requirements['theme_display_name']}\n"
            status += f"  ✓ Features: {', '.join(requirements['features'][:5])}\n"
            if "design_notes" in requirements and requirements["design_notes"]:
                status += "  ✓ Design insights extracted from images\n"
            yield status, "", ""

            # Generate theme
            status += "🏗️  Generating WordPress theme files"
            if processed_files["images"]:
                status += f" (using {len(processed_files['images'])} design reference(s))"
            status += "...\n"
            yield status, "", ""

            output_dir = config.get("output", {}).get("output_dir", "output")
            generator = WordPressGenerator(llm_provider, output_dir, config.get("wordpress", {}))

            # Pass design images to generator for vision-based code generation
            theme_dir = generator.generate(
                requirements,
                images=processed_files["images"] if processed_files["images"] else None,
            )

            status += f"  ✓ Theme generated: {theme_dir}\n"
            yield status, "", ""

            theme_info = f"""## Theme Information

**Name:** {requirements['theme_display_name']}
**Description:** {requirements['description']}
**Color Scheme:** {requirements.get('color_scheme', 'default')}
**Layout:** {requirements.get('layout', 'full-width')}

**Features:**
{chr(10).join(f'- {feature}' for feature in requirements.get('features', []))}

**Page Templates:**
{chr(10).join(f'- {page}' for page in requirements.get('pages', []))}
"""

            if "design_notes" in requirements and requirements["design_notes"]:
                theme_info += f"\n**Design Notes:** {requirements['design_notes']}\n"

            file_tree = generate_file_tree(Path(theme_dir))

            # Push to GitHub if requested
            if push_to_github:
                github_token = os.getenv("GITHUB_TOKEN")
                if not github_token:
                    status += "⚠️  GITHUB_TOKEN not found, skipping GitHub push\n"
                    yield status, theme_info, file_tree
                else:
                    status += "📤 Pushing to GitHub...\n"
                    yield status, theme_info, file_tree

                    github = GitHubIntegration(github_token, config.get("github", {}))

                    if not repo_name or not repo_name.strip():
                        repo_name = github.generate_repo_name(requirements["theme_name"])

                    repo_url = github.push_to_github(theme_dir, repo_name, requirements)

                    status += f"  ✓ Pushed to GitHub: {repo_url}\n"
                    theme_info += f"\n**GitHub Repository:** [{repo_name}]({repo_url})\n"
                    yield status, theme_info, file_tree

            # Deploy to WordPress if requested
            if deploy_to_wordpress:
                wp_config = config.get("wordpress_api", {})

                if not wp_config.get("enabled", False):
                    status += "⚠️  WordPress API not enabled in config.yaml\n"
                    yield status, theme_info, file_tree
                else:
                    # Get WordPress credentials from environment
                    wp_site_url = os.getenv("WP_SITE_URL", wp_config.get("site_url", ""))
                    wp_username = os.getenv("WP_USERNAME", wp_config.get("username", ""))
                    wp_password = os.getenv(
                        "WP_APP_PASSWORD", os.getenv("WP_PASSWORD", wp_config.get("password", ""))
                    )

                    if not all([wp_site_url, wp_username, wp_password]):
                        status += (
                            "⚠️  WordPress credentials not configured. "
                            "Set WP_SITE_URL, WP_USERNAME, and WP_APP_PASSWORD in .env\n"
                        )
                        yield status, theme_info, file_tree
                    else:
                        try:
                            status += "🚀 Deploying to WordPress site...\n"
                            yield status, theme_info, file_tree

                            # Initialize WordPress API
                            wp_api = WordPressAPI(
                                site_url=wp_site_url,
                                username=wp_username,
                                password=wp_password,
                                verify_ssl=wp_config.get("verify_ssl", True),
                                timeout=wp_config.get("timeout", 30),
                            )

                            # Test connection
                            connection_info = wp_api.test_connection()
                            status += (
                                "  ✓ Connected to: "
                                f"{connection_info.get('site_name', 'WordPress Site')}\n"
                            )
                            yield status, theme_info, file_tree

                            # Deploy theme
                            deploy_result = wp_api.deploy_theme(theme_dir)

                            if deploy_result.get("success"):
                                status += (
                                    "  ✓ Theme prepared: " f"{deploy_result.get('zip_path')}\n"
                                )

                                # Add deployment instructions to theme info
                                theme_info += "\n## 📦 WordPress Deployment\n\n"
                                theme_info += "**Status:** Theme packaged successfully\n\n"
                                theme_info += "**Deployment Instructions:**\n"
                                for instruction in deploy_result.get("instructions", []):
                                    theme_info += f"- {instruction}\n"

                                if deploy_result.get("activated"):
                                    status += "  ✓ Theme activated on WordPress site!\n"
                                    theme_info += "\n**Theme Status:** Activated ✅\n"
                                else:
                                    status += (
<<<<<<< HEAD
                                        "  ℹ️  Manual activation required " "(see instructions)\n"
=======
                                        "  ℹ️  Manual activation required (see instructions)\n"
>>>>>>> 1cc6658c
                                    )

                                # Add site URL to theme info
                                theme_info += (
                                    f"\n**WordPress Site:** [{wp_site_url}]({wp_site_url})\n"
                                )

                                yield status, theme_info, file_tree
                            else:
                                status += "  ⚠️  Deployment prepared (manual upload required)\n"
                                yield status, theme_info, file_tree

                        except Exception as e:
                            logger.error(f"WordPress deployment failed: {str(e)}")
                            status += f"  ❌ WordPress deployment failed: {str(e)}\n"
                            yield status, theme_info, file_tree

            status += "\n✅ **Theme generation complete!**\n"
            yield status, theme_info, file_tree

        except Exception as e:
            error_msg = f"❌ Error: {str(e)}\n"
            logger.error(f"Theme generation failed: {str(e)}")
            yield error_msg, "", ""

    def generate_file_tree(
        path: Path, prefix: str = "", max_depth: int = 3, current_depth: int = 0
    ) -> str:
        """Generate a text representation of the file tree.

        Args:
            path: Path to directory
            prefix: Prefix for tree formatting
            max_depth: Maximum depth to traverse
            current_depth: Current recursion depth

        Returns:
            String representation of file tree
        """
        if current_depth >= max_depth:
            return ""
        tree = ""
        try:
            items = sorted(path.iterdir(), key=lambda x: (not x.is_dir(), x.name))
            for i, item in enumerate(items):
                is_last = i == len(items) - 1
                current_prefix = "└── " if is_last else "├── "
                tree += f"{prefix}{current_prefix}{item.name}\n"
                if item.is_dir() and current_depth < max_depth - 1:
                    extension = "    " if is_last else "│   "
                    tree += generate_file_tree(
                        item, prefix + extension, max_depth, current_depth + 1
                    )
        except PermissionError:
            pass
        return tree

    # Create Gradio interface
    with gr.Blocks(
        title="WPGen - AI WordPress Theme Generator", theme=gr.themes.Soft()
    ) as interface:
        gr.Markdown(
            "\n".join(
                [
                    "# 🎨 WPGen - AI-Powered WordPress Theme Generator",
                    "",
                    (
                        "Generate complete WordPress themes from natural language descriptions, "
                        "design mockups, and content files."
                    ),
                ]
            )
        )

        with gr.Row():
            with gr.Column(scale=2):
                gr.Markdown("### 📝 Describe Your Website")
                gr.Markdown("Provide details about the style, features, and content you want.")

                prompt_input = gr.Textbox(
                    label="Website Description",
                    placeholder=(
                        "Example: Create a dark-themed photography portfolio site with a blog "
                        "and contact form..."
                    ),
                    lines=5,
                )

                gr.Markdown("### 🖼️ Upload Design References (Optional)")
                gr.Markdown(
                    "Upload images (.png, .jpg) to guide the theme's visual design."
                )
<<<<<<< HEAD

=======
>>>>>>> 1cc6658c
                image_upload = gr.File(
                    label="Images",
                    file_types=["image"],
                    file_count="multiple",
                    type="filepath",
                )

                gr.Markdown("### 📄 Upload Content Files (Optional)")
                gr.Markdown(
                    "Upload text files (.txt, .md, .pdf) with site content or requirements."
                )
<<<<<<< HEAD

=======
>>>>>>> 1cc6658c
                text_upload = gr.File(
                    label="Documents",
                    file_types=[".txt", ".md", ".pdf"],
                    file_count="multiple",
                    type="filepath",
                )

                gr.Markdown("### ⚙️ Generation Options")
                gr.Markdown(
                    "Automatically create a repository and deploy to WordPress if desired."
                )

                with gr.Row():
                    push_checkbox = gr.Checkbox(
                        label="Push to GitHub",
                        value=True,
                    )

                    deploy_wp_checkbox = gr.Checkbox(
                        label="Deploy to WordPress",
                        value=False,
                    )

                repo_input = gr.Textbox(
                    label="Repository Name (Optional)",
                    placeholder="Leave empty for auto-generated name",
                )
                gr.Markdown(
                    "Enter a custom repository name or leave blank for an automatic choice."
                )

                generate_btn = gr.Button(
                    "🚀 Generate WordPress Theme",
                    variant="primary",
                    size="lg",
                )

            with gr.Column(scale=2):
                gr.Markdown("### 📊 Generation Status")
                status_output = gr.Textbox(
                    label="Status", lines=15, max_lines=20, interactive=False
                )

                gr.Markdown("### ℹ️ Theme Information")
                theme_info_output = gr.Markdown()

                gr.Markdown("### 📁 Generated Files")
                file_tree_output = gr.Code(
                    label="File Structure", lines=15
                )

        gr.Markdown(
            """
        ---
        ### 💡 Tips

        - **Be Specific**: Include details about colors, layout preferences, and features
        - **Use Images**: Upload design mockups or inspiration images for better results
        - **Add Context**: Upload documents with site content or detailed requirements
        - **GitHub Integration**: Make sure `GITHUB_TOKEN` is set in your `.env` file

        ### 📚 Example Prompts

        - "Create a dark-themed photography portfolio with a masonry gallery layout"
        - "Build a modern corporate website with services section, team page, and testimonials"
        - "Design a minimal blog theme with clean typography and sidebar widgets"
        - "Make an e-commerce theme with WooCommerce support and product showcases"
        """
        )

        # Connect the generate button
        generate_btn.click(
            fn=generate_theme,
            inputs=[
                prompt_input,
                image_upload,
                text_upload,
                push_checkbox,
                repo_input,
                deploy_wp_checkbox,
            ],
            outputs=[status_output, theme_info_output, file_tree_output],
        )

    return interface


def launch_gui(
    config: dict, share: bool = False, server_name: str = "0.0.0.0", server_port: int = 7860
):
    """Launch the Gradio GUI interface.

    Args:
        config: Configuration dictionary
        share: Whether to create a public share link
        server_name: Server hostname
        server_port: Server port

    Returns:
        Gradio app instance
    """
    interface = create_gradio_interface(config)
    logger.info(f"Launching Gradio interface on {server_name}:{server_port}")
    interface.launch(share=share, server_name=server_name, server_port=server_port, show_error=True)
    return interface

<<<<<<< HEAD
    interface.launch(share=share, server_name=server_name, server_port=server_port, show_error=True)

    return interface
=======
>>>>>>> 1cc6658c
<|MERGE_RESOLUTION|>--- conflicted
+++ resolved
@@ -1,12 +1,9 @@
-<<<<<<< HEAD
 """Gradio-based GUI interface for WPGen.
 
 Provides a user-friendly graphical interface for generating WordPress themes
 with support for text prompts, image uploads, and document uploads.
 """
 
-=======
->>>>>>> 1cc6658c
 import gradio as gr
 import os
 from pathlib import Path
@@ -81,15 +78,9 @@
                 )
                 yield status, "", ""
 
-<<<<<<< HEAD
-                # Perform detailed image analysis for each image
                 # Use LLM vision for detailed analysis of uploaded images
                 image_analyses = image_analyzer.batch_analyze_images(
                     processed_files["images"], use_llm=True
-=======
-                image_analyses = image_analyzer.batch_analyze_images(
-                    processed_files["images"], use_llm=True  # Use LLM vision for detailed analysis
->>>>>>> 1cc6658c
                 )
 
                 image_summaries = image_analyzer.generate_image_summary(image_analyses)
@@ -280,11 +271,7 @@
                                     theme_info += "\n**Theme Status:** Activated ✅\n"
                                 else:
                                     status += (
-<<<<<<< HEAD
-                                        "  ℹ️  Manual activation required " "(see instructions)\n"
-=======
                                         "  ℹ️  Manual activation required (see instructions)\n"
->>>>>>> 1cc6658c
                                     )
 
                                 # Add site URL to theme info
@@ -377,10 +364,6 @@
                 gr.Markdown(
                     "Upload images (.png, .jpg) to guide the theme's visual design."
                 )
-<<<<<<< HEAD
-
-=======
->>>>>>> 1cc6658c
                 image_upload = gr.File(
                     label="Images",
                     file_types=["image"],
@@ -392,10 +375,6 @@
                 gr.Markdown(
                     "Upload text files (.txt, .md, .pdf) with site content or requirements."
                 )
-<<<<<<< HEAD
-
-=======
->>>>>>> 1cc6658c
                 text_upload = gr.File(
                     label="Documents",
                     file_types=[".txt", ".md", ".pdf"],
@@ -502,9 +481,3 @@
     interface.launch(share=share, server_name=server_name, server_port=server_port, show_error=True)
     return interface
 
-<<<<<<< HEAD
-    interface.launch(share=share, server_name=server_name, server_port=server_port, show_error=True)
-
-    return interface
-=======
->>>>>>> 1cc6658c
